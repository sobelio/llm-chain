--- conflicted
+++ resolved
@@ -31,12 +31,8 @@
 uuid = { version = "1.3.2", features = ["v4"] }
 derive_builder = "0.12.0"
 tonic = "0.9.2"
-<<<<<<< HEAD
 serde_json = "1.0.96"
-=======
 reqwest = { version = "0.11.17", features = ["json"] }
->>>>>>> cc9680d3
-
 
 [dev-dependencies]
 tokio = "1.28.0"