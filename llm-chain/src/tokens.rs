//! # Tokens Module
//!
//! This module provides utilities for managing tokens in Language Learning Models (LLMs),
//! primarily focusing on measuring the sizes of prompts. This is useful for ensuring that
//! prompts stay within the context window size supported by a given model.

use crate::step::Step;
use crate::traits::Executor;
use crate::{Parameters, TextSplitter};
use thiserror::Error;

/// Custom error type for handling prompt token-related errors.
#[derive(Clone, Debug, Error)]
pub enum PromptTokensError {
    /// Indicates that prompt tokens are not accessible for the given step.
    #[error("The prompt tokens are not accessible for this type of step.")]
    NotAvailable,
    /// Indicates that the prompt tokens could not be computed.
    #[error("The prompt tokens could not be computed.")]
    UnableToCompute,
    /// Indicates that the prompt tokens could not be computed because formatting the prompt failed.
    #[error("Formatting prompt failed: {0}")]
    PromptFormatFailed(#[from] crate::prompt::PromptTemplateError),
    #[error("Tokenizer error: {0}")]
    TokenizerError(#[from] crate::tokens::TokenizerError),
}

/// An extension trait for the `Executor` trait that provides additional methods for working
/// with token counts.
pub trait ExecutorTokenCountExt<Output, Token: Clone, StepTokenizer>:
    Executor<Output = Output, Token = Token>
{
<<<<<<< HEAD
    /// Splits a `Parameters` object at the token limit.
    ///
    /// This method takes a `Step` and a `Parameters` object, and returns a tuple of `Parameters`
    /// objects. The first element of the tuple contains the input `Parameters` object, and the
    /// second element contains an `Option<Parameters>` that represents the remainder if the input
    /// text exceeded the token limit.
    ///
    /// # Errors
    ///
    /// Returns a `PromptTokensError` if there is an issue computing the tokens.
    fn split_at_tokens(
        &self,
        step: &Step<Self>,
        doc: &Parameters,
    ) -> Result<(Parameters, Option<Parameters>), PromptTokensError> {
        let tokens_used = self.tokens_used(step, doc)?;
        let text = doc.get_text().ok_or(PromptTokensError::UnableToCompute)?;
        if tokens_used.has_tokens_remaining() {
            Ok((doc.clone(), None))
        } else {
            let tokenizer = self
                .get_tokenizer(step)
                .map_err(|_e| PromptTokensError::UnableToCompute)?;

            let tokens = tokenizer
                .tokenize_str(text)
                .map_err(|_| PromptTokensError::NotAvailable)?;

            let idx: usize = (tokens_used.max_tokens - tokens_used.template_tokens_used) as usize;
            let (a, b) = tokens.split_at(idx);
            let a = doc.with_text(
                tokenizer
                    .to_string(a.to_vec())
                    .map_err(|_| PromptTokensError::UnableToCompute)?,
            );
            let b = tokenizer
                .to_string(b.to_vec())
                .map_err(|_| PromptTokensError::UnableToCompute)?;
            let b = if b.is_empty() {
                None
            } else {
                Some(doc.with_text(b))
            };
            Ok((a, b))
        }
    }
=======
>>>>>>> c89b82bf
    /// Splits a `Parameters` object into multiple smaller `Parameters` objects that fit within
    /// the context window size supported by the given model.
    ///
    /// # Arguments
    /// * `step` - The step that will process the Parameters. Has impact on tokenizer & text splitter used
    /// * `doc` - The parameter object to split into multiple, smaller, parameters
    /// * `chunk_overlap` - The amount of tokens each split part should overlap with previous & next chunk
    ///
    /// # Errors
    ///
    /// Returns a `PromptTokensError` if there is an issue computing the tokens.
    fn split_to_fit(
        &self,
        step: &Step<Self>,
        doc: &Parameters,
        chunk_overlap: Option<usize>,
    ) -> Result<Vec<Parameters>, PromptTokensError> {
        let splitter = self
            .get_text_splitter(step)
            .map_err(|_e| PromptTokensError::UnableToCompute)?;

        let text = doc.get_text().ok_or(PromptTokensError::UnableToCompute)?;

        let max_tokens = self
            .max_tokens_allowed(step)
            .try_into()
            .map_err(|_| PromptTokensError::UnableToCompute)?;

        let chunk_overlap = chunk_overlap.unwrap_or(0);

        let split_params = splitter
            .split_text(text, max_tokens, chunk_overlap)
            .map_err(|_e| PromptTokensError::UnableToCompute)?
            .into_iter()
            .map(Parameters::new_with_text)
            .collect();

        Ok(split_params)
    }
}

/// Struct representing token count information, including the maximum tokens allowed and the
/// total number of tokens used.
pub struct TokenCount {
    /// The maximum number of tokens allowed.
    max_tokens: i32,
    /// The total number of tokens used.
    tokens_used: i32,
    /// Template tokens used
    template_tokens_used: i32,
}

impl TokenCount {
    /// Creates a new `TokenCount` instance with the given maximum tokens and tokens used.
    ///
    /// # Arguments
    ///
    /// * `max_tokens` - The maximum number of tokens allowed.
    /// * `tokens_used` - The total number of tokens used.
    pub fn new(max_tokens: i32, tokens_used: i32, template_tokens_used: i32) -> Self {
        Self {
            max_tokens,
            tokens_used,
            template_tokens_used,
        }
    }

    /// Returns the number of tokens that could be added to the context window.
    fn tokens_remaining(&self) -> i32 {
        self.max_tokens - self.tokens_used
    }

    /// Returns true if there is still room in the context window.
    pub fn has_tokens_remaining(&self) -> bool {
        self.has_room_for(1)
    }

    /// Returns true if there is room for the given number of tokens.
    ///
    /// # Arguments
    ///
    /// * `tokens` - The number of tokens to check if there is room for.
    ///
    /// # Examples
    ///
    /// ```
    /// use llm_chain::tokens::TokenCount;
    /// let token_count = TokenCount::new(100, 50, 10);
    /// assert!(token_count.has_room_for(49));
    /// ```
    pub fn has_room_for(&self, tokens: i32) -> bool {
        self.tokens_remaining() >= tokens
    }
}

/// An extension trait for the `Executor` trait that provides additional methods for working with tokens
impl<E, O, T, N> ExecutorTokenCountExt<O, T, N> for E
where
    E: Executor<Output = O, Token = T>,
    T: Clone,
{
}

#[derive(Error, Debug, Clone)]
pub enum TokenizerError {
    #[error("Error tokenizing input text")]
    TokenizationError,
    #[error("Error stringifying tokens to text")]
    ToStringError,
    #[error("Error creating tokenizer")]
    TokenizerCreationError,
}

pub trait Tokenizer<TokenType: Clone> {
    /// Tokenizes a string.
    ///
    /// # Parameters
    ///    
    /// * `doc`: The string to tokenize.
    ///
    /// # Returns
    ///
    /// A `Result` containing a vector of tokens, or an error if there was a problem.
    fn tokenize_str(&self, doc: &str) -> Result<Vec<TokenType>, TokenizerError>;

    /// Converts a vector of tokens into a string.
    ///
    /// # Parameters
    ///    
    /// * `tokens`: The slice of tokens to convert.
    ///
    /// # Returns
    ///
    /// A `Result` containing a string, or an error if there was a problem.
    fn to_string(&self, tokens: Vec<TokenType>) -> Result<String, TokenizerError>;
}<|MERGE_RESOLUTION|>--- conflicted
+++ resolved
@@ -5,8 +5,7 @@
 //! prompts stay within the context window size supported by a given model.
 
 use crate::step::Step;
-use crate::traits::Executor;
-use crate::{Parameters, TextSplitter};
+use crate::{traits, Parameters, TextSplitter};
 use thiserror::Error;
 
 /// Custom error type for handling prompt token-related errors.
@@ -28,57 +27,8 @@
 /// An extension trait for the `Executor` trait that provides additional methods for working
 /// with token counts.
 pub trait ExecutorTokenCountExt<Output, Token: Clone, StepTokenizer>:
-    Executor<Output = Output, Token = Token>
+    traits::Executor<Output = Output, Token = Token>
 {
-<<<<<<< HEAD
-    /// Splits a `Parameters` object at the token limit.
-    ///
-    /// This method takes a `Step` and a `Parameters` object, and returns a tuple of `Parameters`
-    /// objects. The first element of the tuple contains the input `Parameters` object, and the
-    /// second element contains an `Option<Parameters>` that represents the remainder if the input
-    /// text exceeded the token limit.
-    ///
-    /// # Errors
-    ///
-    /// Returns a `PromptTokensError` if there is an issue computing the tokens.
-    fn split_at_tokens(
-        &self,
-        step: &Step<Self>,
-        doc: &Parameters,
-    ) -> Result<(Parameters, Option<Parameters>), PromptTokensError> {
-        let tokens_used = self.tokens_used(step, doc)?;
-        let text = doc.get_text().ok_or(PromptTokensError::UnableToCompute)?;
-        if tokens_used.has_tokens_remaining() {
-            Ok((doc.clone(), None))
-        } else {
-            let tokenizer = self
-                .get_tokenizer(step)
-                .map_err(|_e| PromptTokensError::UnableToCompute)?;
-
-            let tokens = tokenizer
-                .tokenize_str(text)
-                .map_err(|_| PromptTokensError::NotAvailable)?;
-
-            let idx: usize = (tokens_used.max_tokens - tokens_used.template_tokens_used) as usize;
-            let (a, b) = tokens.split_at(idx);
-            let a = doc.with_text(
-                tokenizer
-                    .to_string(a.to_vec())
-                    .map_err(|_| PromptTokensError::UnableToCompute)?,
-            );
-            let b = tokenizer
-                .to_string(b.to_vec())
-                .map_err(|_| PromptTokensError::UnableToCompute)?;
-            let b = if b.is_empty() {
-                None
-            } else {
-                Some(doc.with_text(b))
-            };
-            Ok((a, b))
-        }
-    }
-=======
->>>>>>> c89b82bf
     /// Splits a `Parameters` object into multiple smaller `Parameters` objects that fit within
     /// the context window size supported by the given model.
     ///
@@ -177,7 +127,7 @@
 /// An extension trait for the `Executor` trait that provides additional methods for working with tokens
 impl<E, O, T, N> ExecutorTokenCountExt<O, T, N> for E
 where
-    E: Executor<Output = O, Token = T>,
+    E: traits::Executor<Output = O, Token = T>,
     T: Clone,
 {
 }
