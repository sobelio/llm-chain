//! The `map_reduce` module contains the `Chain` struct, which represents a map-reduce chain.
//!
//! A map-reduce chain is a combination of two steps - a `map` step and a `reduce` step.
//! The `map` step processes each input document and the `reduce` step combines the results
//! of the `map` step into a single output.
//!
//! The `Chain` struct is generic over the type of the `Step` and provides a convenient way
//! to execute map-reduce operations using a provided `Executor`.

use crate::output::Output;
use crate::traits::ExecutorError;
use crate::{
<<<<<<< HEAD
    frame::Frame, serialization::StorableEntity, step::Step, tokens::ExecutorTokenCountExt,
    tokens::PromptTokensError, traits::Executor, Parameters,
=======
    frame::Frame,
    tokens::PromptTokensError,
    traits::{Executor, Step},
    Parameters,
>>>>>>> f2bbaf8b
};
use crate::{tokens, traits};
use futures::future::join_all;
use serde::de::{Deserializer, MapAccess};
use serde::ser::{Serialize, SerializeStruct, Serializer};
use serde::Deserialize;

#[cfg(feature = "serialization")]
use crate::serialization::StorableEntity;

use thiserror::Error;

/// The `MapReduceChainError` enum represents errors that can occur when executing a map-reduce chain.
#[derive(Error, Debug)]
pub enum MapReduceChainError<Err: ExecutorError> {
    /// An error relating to the operation of the Executor.
    #[error("ExecutorError: {0}")]
    ExecutorError(#[from] Err),
    /// An error relating to tokenizing the inputs.
    #[error("TokenizeError: {0}")]
    TokenizeError(#[from] crate::tokens::PromptTokensError),
    #[error("The vector of input documents was empty")]
    InputEmpty,
}

/// The `Chain` struct represents a map-reduce chain, consisting of a `map` step and a `reduce` step.
///
/// The struct is generic over the type of the `Step` and provides methods for constructing and
/// executing the chain using a given `Executor`.
pub struct Chain<E: Executor> {
    map: Step<E>,
    reduce: Step<E>,
}

impl<E: Executor> Chain<E> {
    /// Constructs a new `Chain` with the given `map` and `reduce` steps.
    ///
    /// The `new` function takes two instances of `Step` and returns a new `Chain` instance.
    pub fn new(map: Step<E>, reduce: Step<E>) -> Chain<E> {
        Chain { map, reduce }
    }

    /// Executes the map-reduce chain using the provided `Executor`.
    ///
    /// The `run` function takes a vector of input documents, a base set of parameters, and a reference
    /// to an `Executor`. It processes the input documents using the `map` step and the `reduce` step,
    /// and returns the result as an `Option<E::Output>`.
    ///
    /// The function is asynchronous and must be awaited.
    pub async fn run(
        &self,
        documents: Vec<Parameters>,
        base_parameters: Parameters,
        executor: &E,
    ) -> Result<E::Output, MapReduceChainError<E::Error>> {
        if documents.is_empty() {
            return Err(MapReduceChainError::InputEmpty);
        }
        let map_frame = Frame::new(executor, &self.map);
        let reduce_frame = Frame::new(executor, &self.reduce);

        let chunked_docs = self.chunk_documents(documents.clone(), executor, &self.map)?;

        // Execute the `map` step for each document, combining the base parameters with each document's parameters.
        let chunked_docs_with_base_parameters: Vec<_> = chunked_docs
            .iter()
            .map(|doc| base_parameters.combine(doc))
            .collect();
        let futures: Vec<_> = chunked_docs_with_base_parameters
            .iter()
            .map(|doc| map_frame.format_and_execute(doc))
            .collect();
        let mapped_documents = join_all(futures).await;
        let mapped_documents = mapped_documents.into_iter().collect::<Result<_, _>>()?;

        let mut documents = self
            .combine_documents_up_to(executor, mapped_documents, &base_parameters)
            .await?;

        if documents.is_empty() {
            return Err(MapReduceChainError::InputEmpty);
        }

        loop {
            let tasks: Vec<_> = documents
                .iter()
                .map(|doc| base_parameters.with_text(doc))
                .collect();
            let futures = tasks.iter().map(|p| reduce_frame.format_and_execute(p));
            let new_docs = join_all(futures).await;
            let new_docs = new_docs.into_iter().collect::<Result<Vec<_>, _>>()?;
            let n_new_docs = new_docs.len();
            if n_new_docs == 1 {
                return Ok(new_docs[0].clone());
            }
            documents = self
                .combine_documents_up_to(executor, new_docs, &base_parameters)
                .await?;
        }
    }

    async fn combine_documents_up_to(
        &self,
        executor: &E,
        mut v: Vec<<E as Executor>::Output>,
        parameters: &Parameters,
    ) -> Result<Vec<String>, MapReduceChainError<E::Error>> {
        let mut new_outputs = Vec::new();
        while let Some(current) = v.pop() {
            let mut current_doc = current.primary_textual_output().await.unwrap_or_default();
            while let Some(next) = v.last() {
                let next_doc = next.primary_textual_output().await;
                if next_doc.is_none() {
                    continue;
                }
                let mut new_doc = current_doc.clone();
                new_doc.push('\n');
                new_doc.push_str(&next.primary_textual_output().await.unwrap_or_default());

                let params = parameters.with_text(new_doc.clone());
                let count = executor.tokens_used(&self.reduce, &params)?;
                if count.has_tokens_remaining() {
                    current_doc = new_doc;
                    v.pop();
                } else {
                    break;
                }
            }
            new_outputs.push(current_doc);
        }
        Ok(new_outputs)
    }

<<<<<<< HEAD
    fn chunk_documents(
        &self,
        v: Vec<Parameters>,
        executor: &E,
        step: &Step<E>,
    ) -> Result<Vec<Parameters>, PromptTokensError> {
        let data: Result<Vec<_>, _> = v.iter().map(|x| executor.split_to_fit(step, x)).collect();
=======
    fn chunk_documents<'a, E, T>(
        &self,
        v: Vec<Parameters>,
        executor: &E,
        step: &S,
    ) -> Result<Vec<Parameters>, PromptTokensError>
    where
        E: Executor<Step = S> + 'a,
    {
        let data: Result<Vec<_>, _> = v
            .iter()
            .map(|x| {
                <E as tokens::ExecutorTokenCountExt<
                    S,
                    <E as traits::Executor>::Output,
                    <E as traits::Executor>::Token,
                    <E as traits::Executor>::StepTokenizer<'a>,
                >>::split_to_fit(executor, step, x)
            })
            .collect();
>>>>>>> f2bbaf8b
        let data = data?.iter().flatten().cloned().collect();
        Ok(data)
    }
}

// Your custom Serialize implementation for Chain
impl<E: Executor> Serialize for Chain<E> {
    fn serialize<S>(&self, serializer: S) -> Result<S::Ok, S::Error>
    where
        S: Serializer,
    {
        let mut s = serializer.serialize_struct("Chain", 2)?;
        s.serialize_field("map", &self.map)?;
        s.serialize_field("reduce", &self.reduce)?;
        s.end()
    }
}

struct ChainVisitor<E: Executor>(std::marker::PhantomData<E>);

impl<'de, E: Executor> serde::de::Visitor<'de> for ChainVisitor<E> {
    type Value = Chain<E>;

    fn expecting(&self, formatter: &mut std::fmt::Formatter) -> std::fmt::Result {
        formatter.write_str("a struct containing map and reduce fields")
    }

    fn visit_map<A>(self, mut map: A) -> Result<Self::Value, A::Error>
    where
        A: MapAccess<'de>,
    {
        let mut map_field: Option<Step<E>> = None;
        let mut reduce_field: Option<Step<E>> = None;

        while let Some(key) = map.next_key()? {
            match key {
                "map" => {
                    if map_field.is_some() {
                        return Err(serde::de::Error::duplicate_field("map"));
                    }
                    map_field = Some(map.next_value()?);
                }
                "reduce" => {
                    if reduce_field.is_some() {
                        return Err(serde::de::Error::duplicate_field("reduce"));
                    }
                    reduce_field = Some(map.next_value()?);
                }
                _ => return Err(serde::de::Error::unknown_field(key, FIELDS)),
            }
        }

        let map = map_field.ok_or_else(|| serde::de::Error::missing_field("map"))?;
        let reduce = reduce_field.ok_or_else(|| serde::de::Error::missing_field("reduce"))?;

        Ok(Chain { map, reduce })
    }
}

impl<'de, E: Executor> Deserialize<'de> for Chain<E> {
    fn deserialize<D>(deserializer: D) -> Result<Self, D::Error>
    where
        D: Deserializer<'de>,
    {
        deserializer.deserialize_struct("Chain", FIELDS, ChainVisitor(std::marker::PhantomData))
    }
}

const FIELDS: &[&str] = &["map", "reduce"];

/// Implements the `StorableEntity` trait for the `Chain` struct.
///
/// This implementation provides a method for extracting metadata from a `Chain` instance, in order to identify it
impl<E: Executor> StorableEntity for Chain<E>
where
    E: Executor,
{
    /// Returns metadata about the Chain instance.
    ///
    /// The metadata is returned as a vector of tuples, where each tuple contains a key-value pair
    /// representing a metadata field and its value.
    ///
    /// This method also extracts metadata from the Step instances associated with the Chain.
    fn get_metadata() -> Vec<(String, String)> {
        let base = vec![(
            "chain-type".to_string(),
            "llm-chain::chains::map_reduce::Chain".to_string(),
        )];
        base
    }
}<|MERGE_RESOLUTION|>--- conflicted
+++ resolved
@@ -7,20 +7,17 @@
 //! The `Chain` struct is generic over the type of the `Step` and provides a convenient way
 //! to execute map-reduce operations using a provided `Executor`.
 
-use crate::output::Output;
-use crate::traits::ExecutorError;
 use crate::{
-<<<<<<< HEAD
-    frame::Frame, serialization::StorableEntity, step::Step, tokens::ExecutorTokenCountExt,
-    tokens::PromptTokensError, traits::Executor, Parameters,
-=======
     frame::Frame,
+    output::Output,
+    serialization::StorableEntity,
+    step::Step,
+    tokens,
     tokens::PromptTokensError,
-    traits::{Executor, Step},
+    traits,
+    traits::{Executor, ExecutorError},
     Parameters,
->>>>>>> f2bbaf8b
 };
-use crate::{tokens, traits};
 use futures::future::join_all;
 use serde::de::{Deserializer, MapAccess};
 use serde::ser::{Serialize, SerializeStruct, Serializer};
@@ -152,36 +149,25 @@
         Ok(new_outputs)
     }
 
-<<<<<<< HEAD
-    fn chunk_documents(
+    fn chunk_documents<'a>(
         &self,
         v: Vec<Parameters>,
         executor: &E,
         step: &Step<E>,
-    ) -> Result<Vec<Parameters>, PromptTokensError> {
-        let data: Result<Vec<_>, _> = v.iter().map(|x| executor.split_to_fit(step, x)).collect();
-=======
-    fn chunk_documents<'a, E, T>(
-        &self,
-        v: Vec<Parameters>,
-        executor: &E,
-        step: &S,
     ) -> Result<Vec<Parameters>, PromptTokensError>
     where
-        E: Executor<Step = S> + 'a,
+        E: Executor + 'a,
     {
         let data: Result<Vec<_>, _> = v
             .iter()
             .map(|x| {
                 <E as tokens::ExecutorTokenCountExt<
-                    S,
                     <E as traits::Executor>::Output,
                     <E as traits::Executor>::Token,
                     <E as traits::Executor>::StepTokenizer<'a>,
                 >>::split_to_fit(executor, step, x)
             })
             .collect();
->>>>>>> f2bbaf8b
         let data = data?.iter().flatten().cloned().collect();
         Ok(data)
     }
