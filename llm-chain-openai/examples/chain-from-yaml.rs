--- conflicted
+++ resolved
@@ -25,13 +25,10 @@
         .await
         .unwrap();
     println!("{}", res);
-<<<<<<< HEAD
     Ok(())
-=======
 }
 
 #[cfg(not(feature = "serialization"))]
 fn main() {
     println!("This example requires the `serialization` feature");
->>>>>>> 6b50005c
 }