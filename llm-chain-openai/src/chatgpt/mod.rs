//! This module implements chains for the ChatGPT model from OpenAI.
mod executor;
mod options;
mod output;
mod prompt;
<<<<<<< HEAD
=======
mod step;
mod text_splitter;
>>>>>>> f2bbaf8b

pub use async_openai::types::Role;
pub use executor::Executor;
pub use options::Model;
pub use output::Output;
<<<<<<< HEAD

#[deprecated(note = "Use llm_chain::step::Step instead", since = "0.7.0")]
pub use llm_chain::step::Step;
=======
pub use prompt::{ChatPromptTemplate, MessagePromptTemplate};
pub use step::{Model, Step};
pub use text_splitter::OpenAITextSplitter;
>>>>>>> f2bbaf8b
<|MERGE_RESOLUTION|>--- conflicted
+++ resolved
@@ -3,22 +3,14 @@
 mod options;
 mod output;
 mod prompt;
-<<<<<<< HEAD
-=======
-mod step;
+
 mod text_splitter;
->>>>>>> f2bbaf8b
 
 pub use async_openai::types::Role;
 pub use executor::Executor;
 pub use options::Model;
 pub use output::Output;
-<<<<<<< HEAD
 
 #[deprecated(note = "Use llm_chain::step::Step instead", since = "0.7.0")]
 pub use llm_chain::step::Step;
-=======
-pub use prompt::{ChatPromptTemplate, MessagePromptTemplate};
-pub use step::{Model, Step};
-pub use text_splitter::OpenAITextSplitter;
->>>>>>> f2bbaf8b
+pub use text_splitter::OpenAITextSplitter;