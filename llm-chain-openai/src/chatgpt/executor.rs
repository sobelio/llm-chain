--- conflicted
+++ resolved
@@ -1,12 +1,8 @@
 use super::options::PerInvocation;
 use super::output::Output;
-<<<<<<< HEAD
 use super::prompt::create_chat_completion_request;
 use super::Model;
-=======
-use super::step::Step;
 use super::OpenAITextSplitter;
->>>>>>> c89b82bf
 use async_openai::error::OpenAIError;
 use llm_chain::step::{Step, StepError};
 use llm_chain::tokens::PromptTokensError;
@@ -71,9 +67,9 @@
 
     type Output = Output;
     type Token = usize;
-<<<<<<< HEAD
+    type StepTokenizer<'a> = OpenAITokenizer;
+    type TextSplitter<'a> = OpenAITextSplitter;
     type Error = Error;
-    type StepTokenizer<'a> = OpenAITokenizer;
 
     fn new_with_options(
         executor_options: Option<Self::PerExecutorOptions>,
@@ -92,11 +88,6 @@
         })
     }
 
-=======
-    type StepTokenizer<'a> = OpenAITokenizer;
-    type TextSplitter<'a> = OpenAITextSplitter;
-    type Error = Error<<Step as traits::Step>::Error>;
->>>>>>> c89b82bf
     async fn execute(
         &self,
         step: &Step<Self>,
@@ -114,16 +105,11 @@
         step: &Step<Self>,
         parameters: &Parameters,
     ) -> Result<TokenCount, PromptTokensError> {
-<<<<<<< HEAD
         let model = self.get_model_from_step(step);
         let model_s = model.to_string();
-        let max_tokens = tiktoken_rs::model::get_context_size(&model_s);
+        let max_tokens = self.max_tokens_allowed(step);
         let prompt = step.prompt();
         let completion_req = create_chat_completion_request(&model, prompt, parameters)?;
-=======
-        let max_tokens = self.max_tokens_allowed(step);
-        let prompt = step.prompt.format(parameters)?;
->>>>>>> c89b82bf
         // This approach will break once we add support for non-string valued parameters.
         let prompt_with_empty_params =
             create_chat_completion_request(&model, prompt, &parameters.with_placeholder_values())?;
@@ -141,29 +127,25 @@
         ))
     }
 
-<<<<<<< HEAD
-    fn get_tokenizer(
-        &self,
-        step: &llm_chain::step::Step<Self>,
-    ) -> Result<OpenAITokenizer, TokenizerError> {
-        Ok(OpenAITokenizer::new(
-            &step.options().cloned().unwrap_or_default(),
-        ))
-=======
     /// Get the context size from the model or return default context size
-    fn max_tokens_allowed(&self, step: &Self::Step) -> i32 {
-        tiktoken_rs::model::get_context_size(&step.model.to_string())
+    fn max_tokens_allowed(&self, step: &Step<Self>) -> i32 {
+        let model = self.get_model_from_step(step);
+        tiktoken_rs::model::get_context_size(&model.to_string())
             .try_into()
             .unwrap_or(4096)
     }
 
-    fn get_tokenizer(&self, step: &Self::Step) -> Result<OpenAITokenizer, TokenizerError> {
-        Ok(OpenAITokenizer::new(step))
->>>>>>> c89b82bf
+    fn get_tokenizer(&self, step: &Step<Self>) -> Result<OpenAITokenizer, TokenizerError> {
+        let opts = step
+            .options()
+            .or(self.per_invocation_options.as_ref())
+            .cloned()
+            .unwrap_or_default();
+        Ok(OpenAITokenizer::new(&opts))
     }
 
-    fn get_text_splitter(&self, step: &Self::Step) -> Result<Self::TextSplitter<'_>, Self::Error> {
-        Ok(OpenAITextSplitter::new(step.model.clone()))
+    fn get_text_splitter(&self, step: &Step<Self>) -> Result<Self::TextSplitter<'_>, Self::Error> {
+        Ok(OpenAITextSplitter::new(self.get_model_from_step(step)))
     }
 }
 
