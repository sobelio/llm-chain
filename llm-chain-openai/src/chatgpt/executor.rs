--- conflicted
+++ resolved
@@ -3,16 +3,13 @@
 use super::prompt::create_chat_completion_request;
 use super::Model;
 use async_openai::error::OpenAIError;
-<<<<<<< HEAD
 use llm_chain::step::{Step, StepError};
 use llm_chain::tokens::PromptTokensError;
+use llm_chain::tokens::{Tokenizer, TokenizerError};
+use llm_chain::traits;
 use llm_chain::traits::{ExecutorCreationError, ExecutorError};
-=======
-use llm_chain::tokens::{PromptTokensError, Tokenizer, TokenizerError};
-use llm_chain::traits;
->>>>>>> f2bbaf8b
 use llm_chain::Parameters;
-use llm_chain::{traits, PromptTemplateError};
+use llm_chain::PromptTemplateError;
 
 use super::options::PerExecutor;
 use async_trait::async_trait;
@@ -43,25 +40,12 @@
             per_invocation_options,
         }
     }
-<<<<<<< HEAD
-
-    fn get_bpe_from_model(
-        &self,
-        step: &Step<Self>,
-    ) -> Result<tiktoken_rs::CoreBPE, PromptTokensError> {
-        use tiktoken_rs::get_bpe_from_model;
-        get_bpe_from_model(&self.get_model_from_step(step).to_string())
-            .map_err(|_| PromptTokensError::NotAvailable)
-    }
-
     fn get_model_from_step(&self, step: &Step<Self>) -> Model {
         step.options()
             .or_else(|| self.per_invocation_options.as_ref())
             .and_then(|opts| opts.model.clone())
             .unwrap_or_default()
     }
-=======
->>>>>>> f2bbaf8b
 }
 
 #[derive(thiserror::Error, Debug)]
@@ -81,7 +65,6 @@
 
     type Output = Output;
     type Token = usize;
-<<<<<<< HEAD
     type Error = Error;
 
     fn new_with_options(
@@ -100,11 +83,7 @@
             per_invocation_options: invocation_options,
         })
     }
-
-=======
-    type Error = Error<<Step as traits::Step>::Error>;
     type StepTokenizer<'a> = OpenAITokenizer;
->>>>>>> f2bbaf8b
     async fn execute(
         &self,
         step: &Step<Self>,
@@ -144,15 +123,13 @@
             num_tokens_with_empty_params as i32,
         ))
     }
-<<<<<<< HEAD
-    fn tokenize_str(&self, step: &Step<Self>, doc: &str) -> Result<Vec<usize>, PromptTokensError> {
-        Ok(self.get_bpe_from_model(step)?.encode_ordinary(doc))
-    }
-    fn to_string(&self, step: &Step<Self>, tokens: &[usize]) -> Result<String, PromptTokensError> {
-=======
-
-    fn get_tokenizer(&self, step: &Self::Step) -> Result<OpenAITokenizer, TokenizerError> {
-        Ok(OpenAITokenizer::new(step))
+    fn get_tokenizer(
+        &self,
+        step: &llm_chain::step::Step<Self>,
+    ) -> Result<OpenAITokenizer, TokenizerError> {
+        Ok(OpenAITokenizer::new(
+            &step.options().map(|x| x.clone()).unwrap_or_default(),
+        ))
     }
 }
 
@@ -161,9 +138,9 @@
 }
 
 impl OpenAITokenizer {
-    pub fn new(step: &Step) -> Self {
+    pub fn new(options: &PerInvocation) -> Self {
         Self {
-            model_name: step.model.to_string(),
+            model_name: options.model.clone().unwrap_or_default().to_string(),
         }
     }
 
@@ -182,7 +159,6 @@
     }
 
     fn to_string(&self, tokens: Vec<usize>) -> Result<String, TokenizerError> {
->>>>>>> f2bbaf8b
         let res = self
             .get_bpe_from_model()
             .map_err(|_e| TokenizerError::ToStringError)?
