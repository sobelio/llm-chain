--- conflicted
+++ resolved
@@ -14,7 +14,6 @@
 repository = "https://github.com/sobelio/llm-chain/"
 
 [dependencies]
-<<<<<<< HEAD
 anyhow.workspace = true
 async-trait.workspace = true
 llm-chain-llama-sys = { path = "../llm-chain-llama-sys", version = "0.12" }
@@ -23,16 +22,6 @@
 thiserror.workspace = true
 lazy_static = "1.4.0"
 tokio.workspace = true
-=======
-anyhow = "1.0.72"
-async-trait = "0.1.68"
-llm-chain-llama-sys = { path = "../llm-chain-llama-sys", version = "0.12" }
-llm-chain = { path = "../llm-chain", version = "0.12.3" }
-serde = { version = "1.0.164", features = ["derive"] }
-thiserror = "1.0.40"
-lazy_static = "1.4.0"
-tokio = "1.28.2"
->>>>>>> 0ab38b1f
 
 [dev-dependencies]
 tokio = { version = "1.28.2", features = ["macros", "rt"] }