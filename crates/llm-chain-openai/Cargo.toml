[package]
name = "llm-chain-openai"
version = "0.12.3"
edition = "2021"
description = "A library implementing `llm-chains` for OpenAI's models. Chains can be use to apply the model series to complete complex tasks, such as text summation."
license = "MIT"
keywords = ["llm", "langchain", "chatgpt", "chain"]
categories = ["science"]
authors = ["William Rudenmalm <william@sobel.io>"]
readme = "../../docs/README.md"
repository = "https://github.com/sobelio/llm-chain/"

[features]

[dependencies]
futures = "0.3.28"
<<<<<<< HEAD
async-openai = "0.16.2"
async-trait.workspace = true
llm-chain = { path = "../llm-chain", version = "0.12.0", default-features = false }
serde.workspace = true
strum = "0.24"
strum_macros = "0.24"
thiserror.workspace = true
tiktoken-rs = { version = "0.5.7" }
tokio.workspace = true
=======
async-openai = "0.10.3"
async-trait = "0.1.68"
llm-chain = { path = "../llm-chain", version = "0.12.3", default-features = false }
serde = { version = "1.0.164" }
strum = "0.25"
strum_macros = "0.25"
thiserror = "1.0.40"
tiktoken-rs = { version = "0.4.2", features = ["async-openai"] }
tokio = "1.28.2"
>>>>>>> 0ab38b1f

[dev-dependencies]
tokio = "1.28.2"
qdrant-client = "1.3.0"
llm-chain = { path = "../llm-chain" }
<<<<<<< HEAD
anyhow.workspace = true
serde_yaml.workspace = true
=======
anyhow = "1.0.72"
serde_yaml = "0.9.27"
>>>>>>> 0ab38b1f
<|MERGE_RESOLUTION|>--- conflicted
+++ resolved
@@ -14,7 +14,6 @@
 
 [dependencies]
 futures = "0.3.28"
-<<<<<<< HEAD
 async-openai = "0.16.2"
 async-trait.workspace = true
 llm-chain = { path = "../llm-chain", version = "0.12.0", default-features = false }
@@ -24,26 +23,10 @@
 thiserror.workspace = true
 tiktoken-rs = { version = "0.5.7" }
 tokio.workspace = true
-=======
-async-openai = "0.10.3"
-async-trait = "0.1.68"
-llm-chain = { path = "../llm-chain", version = "0.12.3", default-features = false }
-serde = { version = "1.0.164" }
-strum = "0.25"
-strum_macros = "0.25"
-thiserror = "1.0.40"
-tiktoken-rs = { version = "0.4.2", features = ["async-openai"] }
-tokio = "1.28.2"
->>>>>>> 0ab38b1f
 
 [dev-dependencies]
 tokio = "1.28.2"
 qdrant-client = "1.3.0"
 llm-chain = { path = "../llm-chain" }
-<<<<<<< HEAD
-anyhow.workspace = true
-serde_yaml.workspace = true
-=======
-anyhow = "1.0.72"
-serde_yaml = "0.9.27"
->>>>>>> 0ab38b1f
+anyhow = "1.0.70"
+serde_yaml = "0.9.21"