[package]
name = "llm-chain-openai"
version = "0.11.1"
edition = "2021"
description = "A library implementing `llm-chains` for OpenAI's models. Chains can be use to apply the model series to complete complex tasks, such as text summation."
license = "MIT"
keywords = ["llm", "langchain", "chatgpt", "chain"]
categories = ["science"]
authors = ["William Rudenmalm <william@sobel.io>"]
readme = "../../docs/README.md"
repository = "https://github.com/sobelio/llm-chain/"

[features]

[dependencies]
futures = "0.3.28"
async-openai = "0.10.3"
async-trait = "0.1.68"
llm-chain = { path = "../llm-chain", version = "0.11.1", default-features = false }
serde = { version = "1.0.163" }
strum = "0.24"
strum_macros = "0.24"
thiserror = "1.0.40"
<<<<<<< HEAD
tiktoken-rs = { version = "0.4.2", features = ["async-openai"] }
tokio = "1.28.0"
=======
tokio = "1.28.1"
>>>>>>> 3531f67f

[dev-dependencies]
tokio = "1.28.1"
qdrant-client = "1.1.1"
llm-chain = { path = "../llm-chain" }
anyhow = "1.0.70"
serde_yaml = "0.9.21"
<|MERGE_RESOLUTION|>--- conflicted
+++ resolved
@@ -21,12 +21,8 @@
 strum = "0.24"
 strum_macros = "0.24"
 thiserror = "1.0.40"
-<<<<<<< HEAD
 tiktoken-rs = { version = "0.4.2", features = ["async-openai"] }
-tokio = "1.28.0"
-=======
 tokio = "1.28.1"
->>>>>>> 3531f67f
 
 [dev-dependencies]
 tokio = "1.28.1"
