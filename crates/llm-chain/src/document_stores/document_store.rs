--- conflicted
+++ resolved
@@ -17,17 +17,12 @@
 
     async fn next_id(&self) -> Result<T, Self::Error>;
 
-<<<<<<< HEAD
     /// Checks if the document store is empty
     async fn is_empty(&self) -> Result<bool, Self::Error> {
         Ok(self.len().await? == 0)
     }
 
-    async fn insert(&mut self, documents: &HashMap<String, Document<M>>)
-        -> Result<(), Self::Error>;
-=======
     async fn insert(&mut self, documents: &HashMap<T, Document<M>>) -> Result<(), Self::Error>;
->>>>>>> 6e6e7317
 }
 
 pub trait DocumentStoreError {}