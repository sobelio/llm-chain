--- conflicted
+++ resolved
@@ -17,13 +17,8 @@
 llm = "0.1.1"
 llm-chain = { path = "../llm-chain", version = "0.12.3", default-features = false }
 rand = "0.8.5"
-<<<<<<< HEAD
 serde.workspace = true
 thiserror.workspace = true
-=======
-serde = { version = "1.0.164", features = ["derive"] }
-thiserror = "1.0.40"
->>>>>>> 0ab38b1f
 
 [dev-dependencies]
 tokio = { version = "1.28.2", features = ["macros", "rt"] }