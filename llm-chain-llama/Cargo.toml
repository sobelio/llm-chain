[package]
name = "llm-chain-llama"
version = "0.6.2"
edition = "2021"
description = "A library implementing `llm-chains` for LLamA. Chains can be use to apply the model series to complete complex tasks, such as agents."
license = "MIT"
keywords = ["llm", "langchain", "llama", "chain"]
categories = ["science"]
authors = [
    "Emil Juzovitski <emil@sobel.io",
    "William Rudenmalm <william@sobel.io>",
]
readme = "./README.md"
repository = "https://github.com/sobelio/llm-chain/"

[dependencies]
anyhow = "1.0.70"
async-trait = "0.1.68"
llm-chain-llama-sys = { path = "./sys", version = "0.6" }
<<<<<<< HEAD
llm-chain = { path = "../llm-chain", version = "0.6.0" }
serde = { version = "1.0.160", features = ["derive"] }
=======
llm-chain = { path = "../llm-chain", version = "0.6.2" }
serde = { version = "1.0.160", optional = true, features = ["derive"] }
>>>>>>> 6b50005c
thiserror = "1.0.40"

[dev-dependencies]
tokio = { version = "1.27.0", features = ["macros", "rt"] }<|MERGE_RESOLUTION|>--- conflicted
+++ resolved
@@ -17,13 +17,8 @@
 anyhow = "1.0.70"
 async-trait = "0.1.68"
 llm-chain-llama-sys = { path = "./sys", version = "0.6" }
-<<<<<<< HEAD
-llm-chain = { path = "../llm-chain", version = "0.6.0" }
+llm-chain = { path = "../llm-chain", version = "0.6.2" }
 serde = { version = "1.0.160", features = ["derive"] }
-=======
-llm-chain = { path = "../llm-chain", version = "0.6.2" }
-serde = { version = "1.0.160", optional = true, features = ["derive"] }
->>>>>>> 6b50005c
 thiserror = "1.0.40"
 
 [dev-dependencies]
