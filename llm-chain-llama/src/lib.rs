//! # llm-chain-llama
//!
//! Welcome to the world of `llm-chain-llama`! This crate supercharges your applications with the power of LLaMA (Large Language Model Applications), providing a robust framework for creating chains of LLaMA models to generate human-like text.
//!
//! Designed to work seamlessly with LLaMA models, `llm-chain-llama` makes it a breeze to build and execute complex text generation workflows, unlocking the potential of Large Language Models for your projects.
//!
//! # What's Inside? 🎁
//!
//! With `llm-chain-llama`, you'll be able to:
//!
//! - Generate text using LLaMA models
//! - Create custom text summarization workflows
//! - Perform complex tasks by chaining together different prompts and models 🧠
//!
//!
//! # Examples 📚
//!
//! Dive into the examples folder to discover how to harness the power of this crate. You'll find detailed examples that showcase how to generate text using LLaMA models, as well as how to chain the prompts together to create more complex workflows.
//!
//! So gear up, and let llm-chain-llama elevate your applications to new heights! With the combined powers of Large Language Models and the LLaMA framework, there's no limit to what you can achieve. 🌠🎊
//!
//! Happy coding, and enjoy the amazing world of LLMs with llm-chain-llama! 🥳🚀

mod context;
mod executor;
mod instruct;
mod options;
mod output;
<<<<<<< HEAD
=======
mod step;
mod text_splitter;
>>>>>>> f2bbaf8b
mod tokenizer;

pub use context::ContextParams;
pub use executor::Executor;
pub use instruct::new_instruct_template;
pub use options::PerExecutor;
pub use options::PerInvocation;
pub use output::Output;
<<<<<<< HEAD

#[deprecated(note = "Use llm_chain::step::Step instead", since = "0.7.0")]
pub use llm_chain::step::Step;
=======
pub use step::{LlamaConfig, Step};
pub use text_splitter::LLamaTextSplitter;
>>>>>>> f2bbaf8b
<|MERGE_RESOLUTION|>--- conflicted
+++ resolved
@@ -26,11 +26,7 @@
 mod instruct;
 mod options;
 mod output;
-<<<<<<< HEAD
-=======
-mod step;
 mod text_splitter;
->>>>>>> f2bbaf8b
 mod tokenizer;
 
 pub use context::ContextParams;
@@ -39,11 +35,7 @@
 pub use options::PerExecutor;
 pub use options::PerInvocation;
 pub use output::Output;
-<<<<<<< HEAD
 
 #[deprecated(note = "Use llm_chain::step::Step instead", since = "0.7.0")]
 pub use llm_chain::step::Step;
-=======
-pub use step::{LlamaConfig, Step};
-pub use text_splitter::LLamaTextSplitter;
->>>>>>> f2bbaf8b
+pub use text_splitter::LLamaTextSplitter;