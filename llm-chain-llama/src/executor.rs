use crate::context::{LLamaContext, LlamaContextParams};
use crate::step::{LlamaInvocation, Step as LLamaStep};
use crate::tokenizer::{embedding_to_output, llama_token_eos, llama_tokenize_helper, tokenize};

use crate::output::Output;
use async_trait::async_trait;

use llm_chain::tokens::{PromptTokensError, TokenCount};
use llm_chain::traits::{self};
use llm_chain::traits::{Executor as ExecutorTrait, Step as StepTrait};
use llm_chain::Parameters;
use llm_chain_llama_sys::llama_context_params;

/// Executor is responsible for running the LLAMA model and managing its context.
pub struct Executor {
    context: LLamaContext,
    context_params: Option<LlamaContextParams>,
    callback: Option<fn(&Output)>,
}

impl Executor {
    /// Creates a new executor with the given client and optional context parameters.
    pub fn new_with_config(
        model_path: String,
        context_params: Option<LlamaContextParams>,
        callback: Option<fn(&Output)>,
    ) -> Self {
        let context = LLamaContext::from_file_and_params(&model_path, &context_params);
        Self {
            context,
            context_params,
            callback,
        }
    }

    // Creates a new executor with callback for the given model with default context parameters.
    pub fn new_with_callback(model_path: String, callback: fn(&Output)) -> Self {
        Self::new_with_config(model_path, None, Some(callback))
    }

    /// Creates a new executor for the given model with default context parameters.
    pub fn new(model_path: String) -> Self {
        Self::new_with_config(model_path, None, None)
    }

    fn context_params(&self) -> llama_context_params {
        LlamaContextParams::or_default(&self.context_params)
    }
}

// Executes the model with the provided input and context parameters.
fn run_model(
    input_ctx: &LLamaContext,
    input: LlamaInvocation,
<<<<<<< HEAD
    context_params_c: llama_context_params,
=======
    context_params: &Option<LlamaContextParams>,
    callback: &Option<fn(&Output)>,
>>>>>>> 085379ef
) -> Output {
    // Tokenize the stop sequence and input prompt.
    let tokenized_stop_prompt = tokenize(
        input_ctx,
        input.stop_sequence.as_str(),
        context_params_c.n_ctx as usize,
        false,
    )
    .unwrap();
    let tokenized_input = tokenize(
        input_ctx,
        input.prompt.as_str(),
        context_params_c.n_ctx as usize,
        true,
    )
    .unwrap();

    // Embd contains the prompt and the completion. The longer the prompt, the shorter the completion.
    let mut embd = tokenized_input.clone();
    embd.resize(context_params_c.n_ctx as usize, 0);

    // Evaluate the prompt in full.
    input_ctx
        .llama_eval(
            tokenized_input.as_slice(),
            tokenized_input.len() as i32,
            0,
            &input,
        )
        .unwrap();
    let token_eos = llama_token_eos();

    // Generate remaining tokens.
    let mut n_remaining = context_params_c.n_ctx - tokenized_input.len() as i32;
    let mut n_used = tokenized_input.len() - 1;
    let mut stop_sequence_i = 0;
    while n_remaining > 0 {
        let tok = input_ctx.llama_sample(embd.as_slice(), n_used as i32, &input);
        n_used += 1;
        n_remaining -= 1;
        embd[n_used] = tok;
        if tok == token_eos {
            break;
        }
        if input.n_tok_predict != 0 && n_used > input.n_tok_predict + tokenized_input.len() - 1 {
            break;
        }
        if tok == tokenized_stop_prompt[stop_sequence_i] {
            stop_sequence_i += 1;
            if stop_sequence_i >= tokenized_stop_prompt.len() {
                break;
            }
        } else {
            stop_sequence_i = 0;
        }
        input_ctx
            .llama_eval(&embd[n_used..], 1, n_used as i32, &input)
            .unwrap();

        if let Some(callback) = callback {
            let output = input_ctx.llama_token_to_str(&embd[n_used]);
            callback(&output.into());
        }
    }
    embedding_to_output(
        input_ctx,
        &embd[tokenized_input.len()..n_used + 1 - stop_sequence_i],
    )
}

impl Executor {
    // Run the LLAMA model with the provided input and generate output.
    fn run_model(&self, input: LlamaInvocation) -> Output {
<<<<<<< HEAD
        run_model(&self.context, input, self.context_params())
    }
    fn max_tokens(&self) -> i32 {
        self.context_params().n_ctx
=======
        run_model(&self.context, input, &self.context_params, &self.callback)
>>>>>>> 085379ef
    }
}

// Implement the ExecutorTrait for the Executor, defining methods for handling input and output.
#[async_trait]
impl ExecutorTrait for Executor {
    type Step = LLamaStep;
    type Output = Output;
    type Token = i32;
    // Executes the model asynchronously and returns the output.
    async fn execute(
        &self,
        input: <<Executor as ExecutorTrait>::Step as traits::Step>::Output,
    ) -> Self::Output {
        self.run_model(input)
    }

    // Applies the output to the given parameters.
    fn apply_output_to_parameters(parameters: Parameters, output: &Self::Output) -> Parameters {
        parameters.with_text(output.to_owned())
    }

    // Combines two outputs into a single output.
    fn combine_outputs(output: &Self::Output, other: &Self::Output) -> Self::Output {
        output.combine(other)
    }

    fn tokens_used(
        &self,
        step: &LLamaStep,
        parameters: &Parameters,
    ) -> Result<TokenCount, PromptTokensError> {
        let input = step.format(parameters);
        let tokens_used = self.tokenize_str(step, &input.prompt)?.len() as i32;

        let input_with_empty_params = step.format(&Parameters::new_non_strict());
        let template_tokens_used = self
            .tokenize_str(step, &input_with_empty_params.prompt)?
            .len() as i32;

        let max_tokens = self.max_tokens();
        Ok(TokenCount::new(
            max_tokens,
            tokens_used,
            template_tokens_used,
        ))
    }

    fn tokenize_str(&self, _step: &LLamaStep, doc: &str) -> Result<Vec<i32>, PromptTokensError> {
        let tokenized = llama_tokenize_helper(&self.context, doc, true);
        Ok(tokenized)
    }

    fn to_string(&self, _step: &LLamaStep, tokens: &[i32]) -> Result<String, PromptTokensError> {
        let output = embedding_to_output(&self.context, tokens);
        Ok(output.to_string())
    }
}<|MERGE_RESOLUTION|>--- conflicted
+++ resolved
@@ -52,12 +52,8 @@
 fn run_model(
     input_ctx: &LLamaContext,
     input: LlamaInvocation,
-<<<<<<< HEAD
     context_params_c: llama_context_params,
-=======
-    context_params: &Option<LlamaContextParams>,
     callback: &Option<fn(&Output)>,
->>>>>>> 085379ef
 ) -> Output {
     // Tokenize the stop sequence and input prompt.
     let tokenized_stop_prompt = tokenize(
@@ -131,14 +127,11 @@
 impl Executor {
     // Run the LLAMA model with the provided input and generate output.
     fn run_model(&self, input: LlamaInvocation) -> Output {
-<<<<<<< HEAD
-        run_model(&self.context, input, self.context_params())
+        run_model(&self.context, input, self.context_params(), &self.callback)
     }
+    
     fn max_tokens(&self) -> i32 {
         self.context_params().n_ctx
-=======
-        run_model(&self.context, input, &self.context_params, &self.callback)
->>>>>>> 085379ef
     }
 }
 
