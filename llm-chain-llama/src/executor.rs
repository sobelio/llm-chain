--- conflicted
+++ resolved
@@ -141,7 +141,7 @@
     type Output = Output;
     type Token = i32;
     type StepTokenizer<'a> = LLamaTokenizer<'a>;
-<<<<<<< HEAD
+    type TextSplitter<'a> = LLamaTextSplitter<'a>;
     type Error = Error;
     type PerInvocationOptions = PerInvocation;
     type PerExecutorOptions = PerExecutor;
@@ -167,10 +167,6 @@
             invocation_options,
         })
     }
-=======
-    type TextSplitter<'a> = LLamaTextSplitter<'a>;
-    type Error = Error<<Self::Step as traits::Step>::Error>;
->>>>>>> c89b82bf
     // Executes the model asynchronously and returns the output.
     async fn execute(
         &self,
@@ -224,22 +220,15 @@
         ))
     }
 
-<<<<<<< HEAD
-    fn get_tokenizer(
-        &self,
-        _step: &llm_chain::step::Step<Self>,
-    ) -> Result<LLamaTokenizer, TokenizerError> {
-=======
-    fn max_tokens_allowed(&self, _step: &Self::Step) -> i32 {
+    fn max_tokens_allowed(&self, _step: &Step<Self>) -> i32 {
         self.context_params().n_ctx
     }
 
-    fn get_tokenizer(&self, _step: &Self::Step) -> Result<LLamaTokenizer, TokenizerError> {
->>>>>>> c89b82bf
+    fn get_tokenizer(&self, _step: &Step<Self>) -> Result<LLamaTokenizer, TokenizerError> {
         Ok(LLamaTokenizer::new(self))
     }
 
-    fn get_text_splitter(&self, _step: &Self::Step) -> Result<Self::TextSplitter<'_>, Self::Error> {
+    fn get_text_splitter(&self, _step: &Step<Self>) -> Result<Self::TextSplitter<'_>, Self::Error> {
         Ok(LLamaTextSplitter::new(self))
     }
 }
