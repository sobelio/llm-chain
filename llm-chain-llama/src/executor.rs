--- conflicted
+++ resolved
@@ -6,17 +6,12 @@
 use crate::output::Output;
 use async_trait::async_trait;
 
-<<<<<<< HEAD
 use llm_chain::step::{Step, StepError};
 use llm_chain::tokens::{PromptTokensError, TokenCount};
+use llm_chain::tokens::{Tokenizer, TokenizerError};
 use llm_chain::traits::{Executor as ExecutorTrait, ExecutorCreationError, ExecutorError};
-use llm_chain::{Parameters, PromptTemplateError};
-=======
-use llm_chain::tokens::{PromptTokensError, TokenCount, Tokenizer, TokenizerError};
-use llm_chain::traits::{self, StepError};
-use llm_chain::traits::{Executor as ExecutorTrait, Step as StepTrait};
 use llm_chain::Parameters;
->>>>>>> f2bbaf8b
+use llm_chain::PromptTemplateError;
 use llm_chain_llama_sys::llama_context_params;
 /// Executor is responsible for running the LLAMA model and managing its context.
 pub struct Executor {
@@ -144,7 +139,7 @@
 impl ExecutorTrait for Executor {
     type Output = Output;
     type Token = i32;
-<<<<<<< HEAD
+    type StepTokenizer<'a> = LLamaTokenizer<'a>;
     type Error = Error;
     type PerInvocationOptions = PerInvocation;
     type PerExecutorOptions = PerExecutor;
@@ -170,11 +165,6 @@
             invocation_options,
         })
     }
-
-=======
-    type StepTokenizer<'a> = LLamaTokenizer<'a>;
-    type Error = Error<<Self::Step as traits::Step>::Error>;
->>>>>>> f2bbaf8b
     // Executes the model asynchronously and returns the output.
     async fn execute(
         &self,
@@ -197,39 +187,28 @@
         step: &Step<Self>,
         parameters: &Parameters,
     ) -> Result<TokenCount, PromptTokensError> {
+        let tokenizer = self.get_tokenizer(step)?;
         let input = step
             .prompt()
             .as_text_prompt_or_convert()
             .format(parameters)
             .map_err(|_| PromptTokensError::UnableToCompute)?;
-<<<<<<< HEAD
-        let tokens_used = self.tokenize_str(step, &input)?.len() as i32;
-=======
-
-        let tokenizer = self
-            .get_tokenizer(step)
-            .map_err(|_e| PromptTokensError::UnableToCompute)?;
 
         let tokens_used = tokenizer
-            .tokenize_str(&input.prompt)
+            .tokenize_str(&input)
             .map_err(|_e| PromptTokensError::UnableToCompute)?
             .len() as i32;
->>>>>>> f2bbaf8b
 
         let input_with_empty_params = step
             .prompt()
             .as_text_prompt_or_convert()
             .format(&parameters.with_placeholder_values())
             .map_err(|_| PromptTokensError::UnableToCompute)?;
-<<<<<<< HEAD
-        let template_tokens_used = self.tokenize_str(step, &input_with_empty_params)?.len() as i32;
-=======
 
         let template_tokens_used = tokenizer
-            .tokenize_str(&input_with_empty_params.prompt)
+            .tokenize_str(&input_with_empty_params)
             .map_err(|_e| PromptTokensError::UnableToCompute)?
             .len() as i32;
->>>>>>> f2bbaf8b
 
         let max_tokens = self.max_tokens();
         Ok(TokenCount::new(
@@ -239,26 +218,10 @@
         ))
     }
 
-<<<<<<< HEAD
-    fn tokenize_str(&self, _step: &Step<Self>, doc: &str) -> Result<Vec<i32>, PromptTokensError> {
-        let tokenized = llama_tokenize_helper(&self.context, doc, true);
-        Ok(tokenized)
-    }
-
-    fn to_string(&self, _step: &Step<Self>, tokens: &[i32]) -> Result<String, PromptTokensError> {
-        let output = embedding_to_output(&self.context, tokens);
-=======
-    // fn tokenize_str(&self, _step: &LLamaStep, doc: &str) -> Result<Vec<i32>, PromptTokensError> {
-    //     let tokenized = llama_tokenize_helper(&self.context, doc, true);
-    //     Ok(tokenized)
-    // }
-
-    // fn to_string(&self, _step: &LLamaStep, tokens: &[i32]) -> Result<String, PromptTokensError> {
-    //     let output = embedding_to_output(&self.context, tokens);
-    //     Ok(output.to_string())
-    // }
-
-    fn get_tokenizer(&self, _step: &Self::Step) -> Result<LLamaTokenizer, TokenizerError> {
+    fn get_tokenizer(
+        &self,
+        _step: &llm_chain::step::Step<Self>,
+    ) -> Result<LLamaTokenizer, TokenizerError> {
         Ok(LLamaTokenizer::new(self))
     }
 }
@@ -283,7 +246,6 @@
 
     fn to_string(&self, tokens: Vec<i32>) -> Result<String, TokenizerError> {
         let output = embedding_to_output(self.context, &tokens);
->>>>>>> f2bbaf8b
         Ok(output.to_string())
     }
 }