--- conflicted
+++ resolved
@@ -54,23 +54,7 @@
             false,
         )
         .unwrap();
-<<<<<<< HEAD
-    let mut n_remaining = context_params_c.n_ctx - tokenized_input.len() as i32;
-    let mut n_used = tokenized_input.len() - 1;
-    if let llm_chain::prompt::Data::Chat(_) = input.prompt {
-        // Tokenize answer prefix
-        // XXX: Make the format dynamic
-        let prefix = if prompt_text.ends_with('\n') {
-            ""
-        } else {
-            "\n"
-        };
-        let tokenized_answer_prefix = tokenize(
-            input_ctx,
-            format!("{}{}:", prefix, ChatRole::Assistant).as_str(),
-            context_params_c.n_ctx as usize,
-            false,
-=======
+
 
         let prompt_text = input.prompt.to_text();
         let tokenized_input = tokenize(
@@ -78,7 +62,6 @@
             prompt_text.as_str(),
             context_params.n_ctx as usize,
             true,
->>>>>>> a73db42a
         )
         .unwrap();
         // Embd contains the prompt and the completion. The longer the prompt, the shorter the completion.
@@ -93,33 +76,7 @@
                 &input,
             )
             .unwrap();
-<<<<<<< HEAD
-        n_remaining -= tokenized_answer_prefix.len() as i32;
-        n_used += tokenized_answer_prefix.len();
-        embd.extend(tokenized_answer_prefix);
-    }
-    embd.resize(context_params_c.n_ctx as usize, 0);
-    let token_eos = llama_token_eos();
-    let mut stop_sequence_i = 0;
-    // Generate remaining tokens.
-    while n_remaining > 0 {
-        let tok = input_ctx.llama_sample(
-            context_params_c.n_ctx,
-            embd.as_slice(),
-            n_used as i32,
-            &input,
-        );
-        n_used += 1;
-        n_remaining -= 1;
-        embd[n_used] = tok;
-        if tok == token_eos {
-            break;
-        }
-        if input.n_tok_predict != 0
-            && n_used > input.n_tok_predict as usize + tokenized_input.len() - 1
-        {
-            break;
-=======
+
         let mut n_remaining = self.context_params().n_ctx - tokenized_input.len() as i32;
         let mut n_used = tokenized_input.len() - 1;
         if let Some(prefix) = self.answer_prefix(&input.prompt) {
@@ -142,7 +99,6 @@
             n_remaining -= tokenized_answer_prefix.len() as i32;
             n_used += tokenized_answer_prefix.len();
             embd.extend(tokenized_answer_prefix);
->>>>>>> a73db42a
         }
         embd.resize(context_params.n_ctx as usize, 0);
         let token_eos = llama_token_eos();
@@ -151,7 +107,7 @@
         while n_remaining > 0 {
             let tok = self
                 .context
-                .llama_sample(embd.as_slice(), n_used as i32, &input);
+                .llama_sample(context_params.n_ctx, embd.as_slice(), n_used as i32, &input);
             n_used += 1;
             n_remaining -= 1;
             embd[n_used] = tok;
